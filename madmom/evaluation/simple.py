--- conflicted
+++ resolved
@@ -152,11 +152,7 @@
         print '  targets: %5d correct: %5d fp: %4d fn: %4d p=%.3f r=%.3f f=%.3f' % (self.num_tp + self.num_fn, self.num_tp, self.num_fp, self.num_fn, self.precision, self.recall, self.fmeasure)
         print '  tpr: %.1f%% fpr: %.1f%% acc: %.1f%% mean: %.1f ms std: %.1f ms' % (self.recall * 100., (1 - self.precision) * 100., self.accuracy * 100., self.mean_error * 1000., self.std_error * 1000.)
         if tex:
-<<<<<<< HEAD
-            print "%i events & Precision & Recall & F-measure & True Positves & False Positives & Accuracy & Delay\\\\" % self.num
-=======
             print "%i events & Precision & Recall & F-measure & True Positives & False Positives & Accuracy & Delay\\\\" % self.num_tp + self.num_fn
->>>>>>> c6cd6075
             print "tex & %.3f & %.3f & %.3f & %.3f & %.3f & %.3f %.1f\$\\pm\$%.1f\\,ms\\\\" % (self.precision, self.recall, self.fmeasure, self.true_positive_rate, self.false_positive_rate, self.accuracy, self.mean_error * 1000., self.std_error * 1000.)
 
     def __str__(self):
@@ -388,23 +384,6 @@
               Additional information in other columns/axes is not used.
 
         """
-<<<<<<< HEAD
-        super(Evaluation, self).__init__()
-        self.__detections = detections
-        self.__targets = targets
-        self.__eval_function = eval_function
-        self.__kwargs = kwargs
-        self.__args = args
-        self.__tp = None
-        self.__fp = None
-        self.__tn = None
-        self.__fn = None
-        self.__errors = None
-
-    def _calc_tp_fp_tn_fn(self):
-        """Perform basic evaluation."""
-        self.__tp, self.__fp, self.__tn, self.__fn = self.__eval_function(self.__detections, self.__targets, *self.__args, **self.__kwargs)
-=======
         # detections, targets and evaluation function
         self._detections = detections
         self._targets = targets
@@ -421,7 +400,6 @@
     def _calc_tp_fp_tn_fn(self):
         """Perform basic evaluation."""
         self._tp, self._fp, self._tn, self._fn = self._eval_function(self._detections, self._targets, **self._kwargs)
->>>>>>> c6cd6075
 
     @property
     def tp(self):
