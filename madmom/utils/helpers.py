#!/usr/bin/env python
# encoding: utf-8
"""
This file contains various helper functions used by all other modules.

@author: Sebastian Böck <sebastian.boeck@jku.at>

"""

import os.path
import glob

import numpy as np


def files(path, ext=None):
    """
    Returns a list of files in path matching the given extension.

    :param path: path or list of files to be filtered / searched
    :param ext:  only return files with this extension
    :returns:    list of files

    """
    # determine the detection files
    if type(path) == list:
        # a list of files or paths is given
        file_list = []
        # recursively call the function
        for f in path:
            file_list.extend(files(f, ext))
    elif os.path.isdir(path):
        # use all files in the given path
        if ext is None:
            file_list = glob.glob("%s/*" % path)
        else:
            file_list = glob.glob("%s/*%s" % (path, ext))
    elif os.path.isfile(path):
        # no matchin needed
        if ext is None:
            file_list = [path]
        # file must have the correct extension
        elif path.endswith(ext):
            file_list = [path]
        # file does not match any condition
        else:
            file_list = []
    else:
        raise ValueError("only files or folders are supported.")
    # sort files
    file_list.sort()
    # return list
    return file_list


def stripext(filename, ext=None):
    """Strip of the extension."""
    if ext is not None and filename.endswith(ext):
        return filename[:-len(ext)]
    return filename


def match_file(filename, match_list, ext=None, match_ext=None):
    """
    Match a file against a list of other files.

    :param filename:   file to be matched
    :param match_list: match to this list of files (or folders)
    :param ext:        strip this extension from file for name matching
    :param match_ext:  strip this extension from file for name matching
    :returns:          list of matched files

    """
    # get the base name without the path (this part must match later)
    basename = os.path.basename(stripext(filename, ext))
    # init return list
    matches = []
<<<<<<< HEAD
    # look for files with the same base name in the files_list
    if match_ext is not None:
        pattern = "*%s*%s" % (basename, match_ext)
    else:
        pattern = "*%s" % basename
    for match in fnmatch.filter(match_list, pattern):
        # base names must match exactly
        if basename == os.path.basename(stripext(match, match_ext)):
            matches.append(match)
=======
    # look for files with the same base name in the match_list
    for match in match_list:
        # TODO: remove duplicate code with files(), add pattern parameter to files()
        # if we have a path, take all files in there
        if os.path.isdir(match):
            if ext is None:
                matches.extend(glob.glob("%s/%s*" % (match, basename)))
            else:
                matches.extend(glob.glob("%s/%s*%s" % (match, basename, match_ext)))
        elif os.path.isfile(match):
            # just use this file if the name matches
            if os.path.basename(stripext(match, match_ext)) == basename:
                matches.append(match)
>>>>>>> c6cd6075
    # return the matches
    return matches


def load_events(filename):
    """
    Load a list of events from a text file, one floating point number per line.

    :param filename: name of the file or file handle
    :return:         numpy array of events

    """
    own_fid = False
    # open file if needed
    if isinstance(filename, basestring):
        fid = open(filename, 'rb')
        own_fid = True
    else:
        fid = filename
    try:
        # read in the events, one per line
        # 1st column is the event's time, the rest is ignored
        return np.fromiter((float(line.split(None, 1)[0]) for line in fid), dtype=np.float)
    finally:
        # close file if needed
        if own_fid:
            fid.close()


def write_events(events, filename):
    """
    Write a list of events to a text file, one floating point number per line.

    :param events:   list of events [seconds]
    :param filename: output file name or file handle

    """
    own_fid = False
    # open file if needed
    if isinstance(filename, basestring):
        fid = open(filename, 'wb')
        own_fid = True
    else:
        fid = filename
    try:
        fid.writelines('%g\n' % e for e in events)
    finally:
        # close file if needed
        if own_fid:
            fid.close()


def combine_events(events, delta):
    """
    Combine all events within a certain range.

    :param events: list of events [seconds]
    :param delta:  combination length [seconds]
    :return:       list of combined events

    """
    # return array if no events must be combined
    diff = np.diff(events)
    if not (events[1:][diff <= delta].any()):
        return events
    # array for combined events
    comb = []
    # copy the events, because the array is modified later
    events = np.copy(events)
    # iterate over all events
    idx = 0
    while idx < events.size - 1:
        # get the first event
        first = events[idx]
        # increase the events index
        idx += 1
        # get the second event
        second = events[idx]
        # combine the two events?
        if second - first <= delta:
            # two events within the combination window, combine them and replace
            # the second event in the original array with the mean of the events
            events[idx] = (first + second) / 2.
        else:
            # the two events can not be combined,
            # store the first event in the new list
            comb.append(first)
    # always append the last element of the list
    comb.append(events[-1])
    # return the combined events
    return np.asarray(comb)


def filter_events(events, key):
    raise NotImplemented


def quantize_events(events, fps, length=None):
    """
    Quantize the events.

    :param events: sequence of events [seconds]
    :param fps:    quantize with N frames per second
    :param length: length of the returned array [frames, default=last event]
    :returns:      a quantized numpy array

    """
    # length of the array
    if length is None:
        length = int(round(events[-1] * fps)) + 1
    # init array
    quantized = np.zeros(length)
    # set the events
    for event in events:
        idx = int(round(event * float(fps)))
        quantized[idx] = 1
    # return the events
    return quantized


def combine_activations(in_dirs, out_dir, ext='.activations', sep=''):
    """
    Quantize the activations of the given dirs.

    :param in_dirs: list of directories or files with activations
    :param out_dir: output directory
    :param sep:     separator between activation values [default='']

    Note: The output directory must exist, existing files are overwritten.

          Empty (“”) separator means the file should be treated as binary;
          spaces (” ”) in the separator match zero or more whitespace;
          separator consisting only of spaces must match at least one whitespace.

          If out_dir is set and multiple network files contain the same
          files, the activations get averaged.

    """
    # get a list of activation files
    file_list = []
    for in_dir in in_dirs:
        file_list.extend(files(in_dir, ext))

    # get the base names of all files
    base_names = [os.path.basename(f) for f in file_list]
    # keep only unique names
    base_names = list(set(base_names))

    # combine all activations with the same base name
    for base_name in base_names:
        # get a list of all file matches
        matched_files = match_file(base_name, file_list)
        # init activations
        activations = None
        for matched_file in matched_files:
            if activations is None:
                activations = np.fromfile(matched_file, sep=sep)
            else:
                activations += np.fromfile(matched_file, sep=sep)
        # average activations
        if len(matched_files) > 1:
            activations /= len(matched_files)
        # output file
        if activations is not None:
            out_file = "%s/%s" % (out_dir, base_name)
            activations.tofile(out_file, sep)<|MERGE_RESOLUTION|>--- conflicted
+++ resolved
@@ -75,17 +75,6 @@
     basename = os.path.basename(stripext(filename, ext))
     # init return list
     matches = []
-<<<<<<< HEAD
-    # look for files with the same base name in the files_list
-    if match_ext is not None:
-        pattern = "*%s*%s" % (basename, match_ext)
-    else:
-        pattern = "*%s" % basename
-    for match in fnmatch.filter(match_list, pattern):
-        # base names must match exactly
-        if basename == os.path.basename(stripext(match, match_ext)):
-            matches.append(match)
-=======
     # look for files with the same base name in the match_list
     for match in match_list:
         # TODO: remove duplicate code with files(), add pattern parameter to files()
@@ -99,57 +88,53 @@
             # just use this file if the name matches
             if os.path.basename(stripext(match, match_ext)) == basename:
                 matches.append(match)
->>>>>>> c6cd6075
     # return the matches
     return matches
 
 
 def load_events(filename):
     """
-    Load a list of events from a text file, one floating point number per line.
+    Load a list of events from file.
 
     :param filename: name of the file or file handle
-    :return:         numpy array of events
-
-    """
-    own_fid = False
-    # open file if needed
-    if isinstance(filename, basestring):
-        fid = open(filename, 'rb')
-        own_fid = True
-    else:
-        fid = filename
-    try:
+    :return:         list of events
+
+    """
+    if not isinstance(filename, file):
+        # open the file if necessary
+        filename = open(filename, 'r')
+    with filename:
+        # Note: the loop is much faster than np.loadtxt(filename, usecols=[0])
+        events = []
         # read in the events, one per line
-        # 1st column is the event's time, the rest is ignored
-        return np.fromiter((float(line.split(None, 1)[0]) for line in fid), dtype=np.float)
-    finally:
-        # close file if needed
-        if own_fid:
-            fid.close()
+        for line in filename:
+            # 1st column is the events time, ignore the rest if present
+            events.append(float(line.split()[0]))
+    # return
+    return np.asarray(events)
 
 
 def write_events(events, filename):
     """
-    Write a list of events to a text file, one floating point number per line.
+    Write the detected onsets to the given file.
 
     :param events:   list of events [seconds]
     :param filename: output file name or file handle
 
     """
-    own_fid = False
-    # open file if needed
-    if isinstance(filename, basestring):
-        fid = open(filename, 'wb')
-        own_fid = True
-    else:
-        fid = filename
-    try:
-        fid.writelines('%g\n' % e for e in events)
-    finally:
-        # close file if needed
-        if own_fid:
-            fid.close()
+    was_closed = False
+    if not isinstance(filename, file):
+        # open the file if necessary
+        filename = open(filename, 'w')
+        was_closed = True
+    # FIXME: if we use "with filename:" here, the file handle gets closed
+    # after write and the called object is not accessible afterwards. Is this
+    # expected? Is this the right way to circumvent this?
+    for e in events:
+        filename.write(str(e) + '\n')
+    # close the file again?
+    if was_closed:
+        filename.close()
 
 
 def combine_events(events, delta):
@@ -215,7 +200,10 @@
     # set the events
     for event in events:
         idx = int(round(event * float(fps)))
-        quantized[idx] = 1
+        try:
+            quantized[idx] = 1
+        except IndexError:
+            pass
     # return the events
     return quantized
 
