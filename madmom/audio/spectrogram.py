#!/usr/bin/env python
# encoding: utf-8
"""
This file contains spectrogram related functionality.

@author: Sebastian Böck <sebastian.boeck@jku.at>

"""

import numpy as np
import scipy.fftpack as fft


def stft(x, window, hop_size, offset=0, phase=False, fft_size=None):
    """
    Calculates the Short-Time-Fourier-Transform of the given signal.

    :param x:        discrete signal (1D numpy array)
    :param window:   window function (1D numpy array)
    :param hop_size: the hop size in samples between adjacent frames [float]
    :param offset:   position of the first sample inside the signal [int]
    :param phase:    circular shift for correct phase [bool]
    :param fft_size: use given size for FFT [int, should be a power of 2]
    :returns:        the complex STFT of the signal

    The size of the window determines the frame size used for splitting the
    signal into frames.

    """
    from .signal import signal_frame

    # if the signal is not scaled, scale the window function accordingly
    try:
        fft_window = window / np.iinfo(x.dtype).max
    except ValueError:
        fft_window = window
    # size of window
    window_size = window.size
    # number of samples
    samples = len(x)
    # number of frames
    frames = int(np.ceil(samples / float(hop_size)))
    # size of FFT
    if fft_size is None:
        fft_size = window_size
    # number of resulting FFT bins
    num_fft_bins = fft_size >> 1
    # init stft matrix
    stft = np.zeros([frames, num_fft_bins], np.complex64)
    # perform STFT
    for frame in range(frames):
        # get the right portion of the signal
        fft_signal = signal_frame(x, frame, window_size, hop_size, offset)
        # multiply the signal with the window function
        fft_signal = np.multiply(fft_signal, fft_window)
        # only shift and perform complex DFT if needed
        if phase:
            # circular shift the signal (needed for correct phase)
            fft_signal = np.concatenate(fft_signal[window_size / 2:],
                                        fft_signal[:window_size / 2])
        # perform DFT
        stft[frame] = fft.fft(fft_signal, fft_size)[:num_fft_bins]
        # next frame
    # return
    return stft


def strided_stft(signal, window, hop_size, phase=True):
    """
    Calculates the Short-Time-Fourier-Transform of the given signal.

    :param signal:   the discrete signal
    :param window:   window function
    :param hop_size: the hop size in samples between adjacent frames [int]
    :param phase:    circular shift for correct phase [bool]
    :returns:        the complex STFT of the signal

    Note: This function is here only for completeness. It is faster only in
          rare circumstances. Also, seeking to the right position is only
          working properly, if integer hop_sizes are used.

    """
    from .signal import strided_frames

    # init variables
    ffts = window.size >> 1
    # get a strided version of the signal
    fft_signal = strided_frames(signal, window.size, hop_size)
    # circular shift the signal
    if phase:
        fft_signal = fft.fftshift(fft_signal)
    # apply window function
    fft_signal *= window
    # perform the FFT
    return fft.fft(fft_signal)[:, :ffts]


# Spectrogram defaults
FILTERBANK = None
LOG = False         # default: linear spectrogram
MUL = 1
ADD = 1
NORM_WINDOW = False
FFT_SIZE = None
BLOCK_SIZE = 2048
RATIO = 0.5
DIFF_FRAMES = None


class Spectrogram(object):
    """
    Spectrogram Class.

    """
    def __init__(self, frames, window=np.hanning, filterbank=FILTERBANK,
                 log=LOG, mul=MUL, add=ADD, norm_window=NORM_WINDOW,
                 fft_size=FFT_SIZE, block_size=BLOCK_SIZE, ratio=RATIO,
                 diff_frames=DIFF_FRAMES, *args, **kwargs):
        """
        Creates a new Spectrogram object instance of the given audio.

        :param frames: a FramedSignal object, or a file name or file handle
        :param window: window function

        Magnitude spectrogram manipulation parameters:

        :param filterbank: filterbank used for dimensionality reduction of the
                           magnitude spectrogram

        :param log: take the logarithm of the magnitude [bool]
        :param mul: multiplier before taking the logarithm of the magnitude
        :param add: add this value before taking the logarithm of the magnitude

        FFT parameters:

        :param norm_window: set area of window function to 1 [bool]
        :param fft_size:    use this size for FFT [int, should be a power of 2]
        :param block_size:  perform filtering in blocks of N frames
                            [int, should be a power of 2]; additionally `False`
                            can be used to switch off block wise processing

        Diff parameters:

        :param ratio:       calculate the difference to the frame which window
                            overlaps to this ratio [float]
        :param diff_frames: calculate the difference to the N-th previous frame
                            [int] (if set, this overrides the value calculated
                            from the ratio)

        Note: including phase and/or local group delay information slows down
              calculation considerably (phase: *2; lgd: *3)!

        """
        from .signal import FramedSignal
        # audio signal stuff
        if isinstance(frames, FramedSignal):
            # already a FramedSignal
            self._frames = frames
        else:
            # try to instantiate a FramedSignal object
            self._frames = FramedSignal(frames, *args, **kwargs)

        # determine window to use
        if hasattr(window, '__call__'):
            # if only function is given, use the size to the audio frame size
            self._window = window(self._frames.frame_size)
        elif isinstance(window, np.ndarray):
            # otherwise use the given window directly
            self._window = window
        else:
            # other types are not supported
            raise TypeError("Invalid window type.")
        # normalize the window if needed
        if norm_window:
            self._window /= np.sum(self._window)
        # window used for DFT
        try:
            # the audio signal is not scaled, scale the window accordingly
            max_value = np.iinfo(self.frames.signal.data.dtype).max
            self._fft_window = self.window / max_value
        except ValueError:
            self._fft_window = self.window

        # parameters used for the DFT
        if fft_size is None:
            self._fft_size = self.window.size
        else:
            self._fft_size = fft_size

        # perform some calculations (e.g. filtering) in blocks of that size
        self.block_size = block_size

        # init matrices
        self._spec = None
        self._stft = None
        self._phase = None
        self._lgd = None

        # parameters for magnitude spectrogram processing
        self._filterbank = filterbank
        self._log = log
        self._mul = mul
        self._add = add

        # TODO: does this attribute belong to this class?
        self._diff = None
        # diff parameters
        self._ratio = ratio
        if not diff_frames:
            # calculate on basis of the ratio
            # get the first sample with a higher magnitude than given ratio
            sample = np.argmax(self.window > self.ratio * max(self.window))
            diff_samples = self.window.size / 2 - sample
            # convert to frames
            diff_frames = int(round(diff_samples / self.frames.hop_size))
        # always set the minimum to 1
        if diff_frames < 1:
            diff_frames = 1
        self._diff_frames = diff_frames

    @property
    def frames(self):
        """Audio frames."""
        return self._frames

    @property
    def num_frames(self):
        """Number of frames."""
        return len(self._frames)

    @property
    def window(self):
        """Window function."""
        return self._window

    @property
    def fft_size(self):
        """Size of the FFT."""
        return self._fft_size

    @property
    def num_fft_bins(self):
        """Number of FFT bins."""
        return self._fft_size >> 1

    @property
    def filterbank(self):
        """Filterbank with which the spectrogram is filtered."""
        return self._filterbank

    @property
    def num_bins(self):
        """Number of bins of the spectrogram."""
        if self.filterbank is None:
            return self.num_fft_bins
        else:
            return self.filterbank.shape[1]

    @property
    def log(self):
        """Logarithmic magnitude."""
        return self._log

    @property
    def mul(self):
        """
        Multiply by this value before taking the logarithm of the magnitude.

        """
        return self._mul

    @property
    def add(self):
        """Add this value before taking the logarithm of the magnitude."""
        return self._add

    def compute_stft(self, stft=None, phase=None, lgd=None, block_size=None):
        """
        This is a memory saving method to batch-compute different spectrograms.

        :param stft:       save the raw complex STFT to the "stft" attribute
        :param phase:      save the phase of the STFT to the "phase" attribute
        :param lgd:        save the local group delay of the STFT to the "lgd"
                           attribute
        :param block_size: perform filtering in blocks of that size [frames]

        Note: bigger blocks lead to higher memory consumption but generally get
              computed faster than smaller blocks; too big block might decrease
              performance again.

        """
        # cache variables
        num_frames = self.num_frames
        num_fft_bins = self.num_fft_bins

        # init spectrogram matrix
        self._spec = np.zeros([num_frames, self.num_bins], np.float32)
        # STFT matrix
        if stft:
            self._stft = np.zeros([num_frames, num_fft_bins],
                                  dtype=np.complex64)
        # phase matrix
        if phase:
            self._phase = np.zeros([num_frames, num_fft_bins],
                                   dtype=np.float32)
        # local group delay matrix
        if lgd:
            self._lgd = np.zeros([num_frames, num_fft_bins], dtype=np.float32)

        # process in blocks
        if self._filterbank is not None:
            if block_size is None:
                block_size = self.block_size
            if not block_size or block_size > num_frames:
                block_size = num_frames
            # init a matrix of that size
            spec = np.zeros([block_size, self.num_fft_bins])

        # calculate DFT for all frames
        for f, frame in enumerate(self.frames):
            # multiply the signal frame with the window function
            signal = np.multiply(frame, self._fft_window)
            # only shift and perform complex DFT if needed
            if stft or phase or lgd:
                # circular shift the signal (needed for correct phase)
                signal = np.concatenate((signal[num_fft_bins:],
                                         signal[:num_fft_bins]))
            # perform DFT
            dft = fft.fft(signal, self.fft_size)[:num_fft_bins]

            # save raw stft
            if stft:
                self._stft[f] = dft
            # phase / lgd
            if phase or lgd:
                angle = np.angle(dft)
            # save phase
            if phase:
                self._phase[f] = angle
            # save lgd
            if lgd:
                # unwrap phase
                unwrapped_phase = np.unwrap(angle)
                # local group delay is the derivative over frequency
                self._lgd[f, :-1] = unwrapped_phase[:-1] - unwrapped_phase[1:]

            # is block wise processing needed?
            if self._filterbank is None:
                # no filtering needed, thus no block wise processing needed
                self._spec[f] = np.abs(dft)
            else:
                # filter the magnitude spectrogram in blocks
                spec[f % block_size] = np.abs(dft)
                # if the end of a block or end of the signal is reached
                end_of_block = (f + 1) % block_size == 0
                end_of_signal = (f + 1) == num_frames
                if end_of_block or end_of_signal:
                    start = f // block_size * block_size
                    self._spec[start:f + 1] = np.dot(spec[:f % block_size + 1],
                                                     self.filterbank)

        # take the logarithm if needed
        if self.log:
            self._spec = np.log10(self.mul * self._spec + self.add)

    @property
    def stft(self):
        """Short Time Fourier Transform of the signal."""
        # TODO: this is highly inefficient if other properties depending on the
        # STFT were accessed previously; better call compute_stft() with
        # appropriate parameters.
        if self._stft is None:
            self.compute_stft(stft=True)
        return self._stft

    @property
    def spec(self):
        """Magnitude spectrogram of the STFT."""
        # TODO: this is highly inefficient if more properties are accessed;
        # better call compute_stft() with appropriate parameters.
        if self._spec is None:
            # check if STFT was computed already
            if self._stft is not None:
                # use it
                self._spec = np.abs(self._stft)
                # filter if needed
                if self._filterbank is not None:
                    self._spec = np.dot(self._spec, self._filterbank)
                # take the logarithm
                if self._log:
                    self._spec = np.log10(self._mul * self._spec + self._add)
            else:
                # compute the spec
                self.compute_stft()
        # return spec
        return self._spec

    # alias
    magnitude = spec

    @property
    def ratio(self):
        # TODO: come up with a better description
        """Window overlap ratio."""
        return self._ratio

    @property
    def num_diff_frames(self):
        """
        Number of frames used for difference calculation of the magnitude
        spectrogram.

        """
        return self._diff_frames

    @property
    def diff(self):
        """Differences of the magnitude spectrogram."""
        if self._diff is None:
            # init array
            self._diff = np.zeros_like(self.spec)
            # calculate the diff
            df = self.num_diff_frames
            self._diff[df:] = self.spec[df:] - self.spec[:-df]
            # TODO: make the filling of the first diff_frames work properly
        # return diff
        return self._diff

    @property
    def pos_diff(self):
        """Positive differences of the magnitude spectrogram."""
        # return only the positive elements of the diff
        return self.diff * (self.diff > 0)

    @property
    def phase(self):
        """Phase of the STFT."""
        # TODO: this is highly inefficient if other properties depending on the
        # phase were accessed previously; better call compute_stft() with
        # appropriate parameters.
        if self._phase is None:
            # check if STFT was computed already
            if self._stft is not None:
                # use it
                self._phase = np.angle(self._stft)
            else:
                # compute the phase
                self.compute_stft(phase=True)
        # return phase
        return self._phase

    @property
    def lgd(self):
        """Local group delay of the STFT."""
        # TODO: this is highly inefficient if more properties are accessed;
        # better call compute_stft() with appropriate parameters.
        if self._lgd is None:
            # if the STFT was computed already, but not the phase
            if self._stft is not None and self._phase is None:
                # save the phase as well
                # FIXME: this uses unneeded memory, if only STFT and LGD are of
                # interest, but not the phase (very rare case only)
                self._phase = np.angle(self._stft)
            # check if phase was computed already
            if self._phase is not None:
                # FIXME: remove duplicate code
                # unwrap phase over frequency axis
                unwrapped = np.unwrap(self._phase, axis=1)
                # local group delay is the derivative over frequency
                self._lgd = np.zeros_like(self._phase)
                self._lgd[:, :-1] = unwrapped[:, :-1] - unwrapped[:, 1:]
            else:
                # compute the local group delay
                self.compute_stft(lgd=True)
        # return lgd
        return self._lgd

    def aw(self, floor=0.5, relaxation=10):
        """
        Return an adaptively whitened version of the magnitude spectrogram.

        :param floor:      floor coefficient [float]
        :param relaxation: relaxation time [frames]
        :returns:          the whitened magnitude spectrogram

        "Adaptive Whitening For Improved Real-time Audio Onset Detection"
        Dan Stowell and Mark Plumbley
        Proceedings of the International Computer Music Conference (ICMC), 2007

        """
        relaxation = 10.0 ** (-6. * relaxation / self.frames.fps)
        p = np.zeros_like(self.spec)
        # iterate over all frames
        for f in range(len(self.frames)):
            if f > 0:
                p[f] = np.maximum(self.spec[f], floor, relaxation * p[f - 1])
            else:
                p[f] = np.maximum(self.spec[f], floor)
        # return the whitened spectrogram
        return self.spec / p

<<<<<<< HEAD
    def copy(self, window=None, filterbank=None, log=None, mul=None, add=None,
             norm_window=None, fft_size=None, block_size=None, ratio=None,
             diff_frames=None):
        """
        Copies the Spectrogram object and adjusts some parameters.

        :param window:      window function
        :param filterbank:  filterbank used for dimensionality reduction of the
                            magnitude spectrogram
        :param log:         take the logarithm of the magnitude [bool]
        :param mul:         multiplier before taking the logarithm
        :param add:         add this value before taking the logarithm
        :param norm_window: set area of window function to 1 [bool]
        :param fft_size:    use this size for FFT [int, should be a power of 2]
        :param block_size:  perform filtering in blocks of N frames
        :param ratio:       calculate the difference to the frame which window
                            overlaps to this ratio [float]
        :param diff_frames: calculate the difference to the N-th previous frame
                            [int] (if set, this overrides the value calculated
                            from the ratio)
        :return:            a new Spectrogram object

        """
        # copy the object attributes unless overwritten by passing other values
        if window is None:
            window = self.window
        if filterbank is None:
            filterbank = self.filterbank
        if log is None:
            log = self.log
        if mul is None:
            mul = self.mul
        if add is None:
            add = self.add
        if fft_size is None:
            fft_size = self.fft_size
        if block_size is None:
            block_size = self.block_size
        if ratio is None:
            ratio = self.ratio
        if diff_frames is None:
            diff_frames = self.num_diff_frames
        # return a new FramedSignal
        return Spectrogram(self.frames, window=window, filterbank=filterbank,
                           log=log, mul=mul, add=add, norm_window=norm_window,
                           fft_size=fft_size, block_size=block_size,
                           ratio=ratio, diff_frames=diff_frames)
=======
    def __str__(self):
        txt = "Spectrogram: "
        if self.log:
            txt += "logarithmic magnitude; mul: %.2f; add: %.2f; " % (self.mul,
                                                                      self.add)
        if self.filterbank is not None:
            txt += "\n %s" % str(self.filterbank)
        return "%s\n %s" % (txt, str(self.frames))
>>>>>>> 8cf3627f


class FilteredSpectrogram(Spectrogram):
    """
    FilteredSpectrogram is a subclass of Spectrogram which filters the
    magnitude spectrogram based on the given filterbank.

    """
    def __init__(self, *args, **kwargs):
        """
        Creates a new FilteredSpectrogram object instance.

        :param filterbank: filterbank for dimensionality reduction

        If no filterbank is given, one with the following parameters is created
        automatically:

        :param bands_per_octave: number of filter bands per octave
        :param fmin:             the minimum frequency [Hz]
        :param fmax:             the maximum frequency [Hz]
        :param norm_filters:     normalize the filter to area 1 [bool]
        :param a4:               tuning frequency of A4 [Hz]

        """
        from filterbank import (LogarithmicFilterBank, BANDS_PER_OCTAVE, FMIN,
                                FMAX, NORM_FILTERS, DUPLICATE_FILTERS)
        # fetch the arguments for filterbank creation (or set defaults)
        fb = kwargs.pop('filterbank', None)
        bands_per_octave = kwargs.pop('bands_per_octave', BANDS_PER_OCTAVE)
        fmin = kwargs.pop('fmin', FMIN)
        fmax = kwargs.pop('fmax', FMAX)
        norm_filters = kwargs.pop('norm_filters', NORM_FILTERS)
        duplicate_filters = kwargs.pop('duplicate_filters', DUPLICATE_FILTERS)
        # create Spectrogram object
        super(FilteredSpectrogram, self).__init__(*args, **kwargs)
        # if no filterbank was given, create one
        if fb is None:
            sample_rate = self.frames.signal.sample_rate
            fb = LogarithmicFilterBank(num_fft_bins=self.num_fft_bins,
                                       sample_rate=sample_rate,
                                       bands_per_octave=bands_per_octave,
                                       fmin=fmin, fmax=fmax, norm=norm_filters,
                                       duplicates=duplicate_filters)
        # save the filterbank, so it gets used for computation
        self._filterbank = fb

# aliases
FiltSpec = FilteredSpectrogram
FS = FiltSpec


class LogarithmicFilteredSpectrogram(FilteredSpectrogram):
    """
    LogarithmicFilteredSpectrogram is a subclass of FilteredSpectrogram which
    filters the magnitude spectrogram based on the given filterbank and
    converts it to a logarithmic (magnitude) scale.

    """
    def __init__(self, *args, **kwargs):
        """
        Creates a new LogarithmicFilteredSpectrogram object instance.

        The magnitudes of the filtered spectrogram are then converted to a
        logarithmic scale.

        :param mul: multiply the magnitude spectrogram with given value
        :param add: add the given value to the magnitude spectrogram

        """
        # fetch the arguments for logarithmic magnitude (or set defaults)
        mul = kwargs.pop('mul', MUL)
        add = kwargs.pop('add', ADD)
        # create a Spectrogram object
        super(LogarithmicFilteredSpectrogram, self).__init__(*args, **kwargs)
        # set the parameters, so they get used for computation
        self._log = True
        self._mul = mul
        self._add = add

# aliases
LogFiltSpec = LogarithmicFilteredSpectrogram
LFS = LogFiltSpec


# harmonic/percussive separation stuff
# TODO: move this to an extra module?
HARMONIC_FILTER = (15, 1)
PERCUSSIVE_FILTER = (1, 15)

from scipy.ndimage.filters import median_filter


class HarmonicPercussiveSourceSeparation(Spectrogram):
    """
    HarmonicPercussiveSourceSeparation is a subclass of Spectrogram and
    separates the magnitude spectrogram into its harmonic and percussive
    components with median filters.

    "Harmonic/percussive separation using median filtering."
    Derry FitzGerald.
    Proceedings of the 13th International Conference on Digital Audio Effects
    (DAFx-10), Graz, Austria, September 2010.

    """
    def __init__(self, *args, **kwargs):
        """
        Creates a new HarmonicPercussiveSourceSeparation object instance.

        The magnitude spectrogram are separated with median filters with the
        given sizes into their harmonic and percussive parts.

        :param harmonic_filter:   tuple with harmonic filter size
                                  (frames, bins)
        :param percussive_filter: tuple with percussive filter size
                                  (frames, bins)

        """
        # fetch the arguments for separating the magnitude (or set defaults)
        harmonic_filter = kwargs.pop('harmonic_filter', HARMONIC_FILTER)
        percussive_filter = kwargs.pop('percussive_filter', PERCUSSIVE_FILTER)
        # create a Spectrogram object
        super(HarmonicPercussiveSourceSeparation, self).__init__(*args,
                                                                 **kwargs)
        # set the parameters, so they get used for computation
        self._harmonic_filter = harmonic_filter
        self._percussive_filter = percussive_filter
        # init arrays
        self._harmonic = None
        self._percussive = None

    @property
    def harmonic_filter(self):
        """Harmonic filter size."""
        return self._harmonic_filter

    @property
    def percussive_filter(self):
        """Percussive filter size."""
        return self._percussive_filter

    @property
    def harmonic(self):
        """Harmonic part of the magnitude spectrogram."""
        if self._harmonic is None:
            # calculate the harmonic part
            self._harmonic = median_filter(self.spec, self._harmonic_filter)
        # return
        return self._harmonic

    @property
    def percussive(self):
        """Percussive part of the magnitude spectrogram."""
        if self._percussive is None:
            # calculate the percussive part
            self._percussive = median_filter(self.spec,
                                             self._percussive_filter)
        # return
        return self._percussive


HPSS = HarmonicPercussiveSourceSeparation<|MERGE_RESOLUTION|>--- conflicted
+++ resolved
@@ -499,7 +499,6 @@
         # return the whitened spectrogram
         return self.spec / p
 
-<<<<<<< HEAD
     def copy(self, window=None, filterbank=None, log=None, mul=None, add=None,
              norm_window=None, fft_size=None, block_size=None, ratio=None,
              diff_frames=None):
@@ -547,7 +546,7 @@
                            log=log, mul=mul, add=add, norm_window=norm_window,
                            fft_size=fft_size, block_size=block_size,
                            ratio=ratio, diff_frames=diff_frames)
-=======
+
     def __str__(self):
         txt = "Spectrogram: "
         if self.log:
@@ -556,7 +555,6 @@
         if self.filterbank is not None:
             txt += "\n %s" % str(self.filterbank)
         return "%s\n %s" % (txt, str(self.frames))
->>>>>>> 8cf3627f
 
 
 class FilteredSpectrogram(Spectrogram):
